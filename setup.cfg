--- conflicted
+++ resolved
@@ -8,12 +8,8 @@
     monty >= v4.0.0
     mpi4py >= 3.0.3
     jax >= 0.2.4
-<<<<<<< HEAD
-    jaxlib >= 0.1
-=======
     jaxlib >= 0.1.56
     scipy >= 1.5.4
->>>>>>> d7a95706
 package_dir = 
     =src
 packages = find:
