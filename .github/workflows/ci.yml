# This file is based on examples in
# https://docs.github.com/en/actions/language-and-framework-guides/using-python-with-github-actions

# Note that all the "sudo" commands here appear to cause a warning message
# "sudo: setrlimit(RLIMIT_CORE): operation not permitted"
# This appears to be a known harmless annoyance:
# https://gitlab.alpinelinux.org/alpine/aports/-/issues/11122

name: CI

on: [push, pull_request]

jobs:
  CI:
    runs-on: ubuntu-18.04

    env:
      OMPI_ALLOW_RUN_AS_ROOT: 1
      OMPI_ALLOW_RUN_AS_ROOT_CONFIRM: 1

    strategy:
      fail-fast: false
      matrix:
        python-version: [3.7, 3.8, 3.9]
        test-type: [unit, integrated]

    steps:
    # First print out lots of information. We do this in separate 
    # "name" blocks because otherwise the output gets mixed together
    # in the github actions log.
    
    - name: Print user and group id
      run: |
        set -ex
        id

    - name: PWD
      run: |
        set -ex
        pwd

    - name: ls -l
      run: |
        set -ex
        ls -l

    - name: apt-get stuff needed for libstell and vmec
      run: |
        sudo apt-get update
        sudo apt-get install -y build-essential gfortran openmpi-bin libopenmpi-dev libnetcdf-dev libnetcdff-dev liblapack-dev libblacs-mpi-dev libscalapack-mpi-dev libhdf5-dev libhdf5-serial-dev git m4 libfftw3-dev

    - uses: actions/checkout@v2
      # If we want submodules downloaded, uncomment the next 2 lines:
      #with:
      #  submodules: true

    # We must run actions/checkout@v2 before downloading and building VMEC, since checkout deletes the contents of the directory.
    # For now we use the mattland fork of VMEC. Once changes are pushed to mbkumar's fork, we can use that instead.
    - name: Download the VMEC2000 standalone repository
      run: git clone https://gitlab.com/mattland/VMEC2000.git

    - name: ls -l again
      run: |
        set -ex
        ls -l
        pwd

    - name: Set up Python ${{ matrix.python-version }}
      uses: actions/setup-python@v2
      with:
        python-version: ${{ matrix.python-version }}

    - name: which python3 after python setup
      run: which python3

    - name: which pip after python setup
      run: pip --version

    - name: env after adding python
      run: env

    - name: Install python dependencies
      run: |
        #pip install wheel numpy scipy jax jaxlib cmake scikit-build ninja f90nml h5py pyoculus qsc sympy
        pip install wheel numpy f90nml scikit-build cmake qsc sympy
        # qsc is used for an integrated test.

    - name: Install booz_xform
      run: pip install -v git+https://github.com/hiddenSymmetries/booz_xform

    # Checking out SPEC is a tricky because it is a private repository.
    # See https://github.community/t/best-way-to-clone-a-private-repo-during-script-run-of-private-github-action/16116/7
    # https://stackoverflow.com/questions/57612428/cloning-private-github-repository-within-organisation-in-actions
    # https://docs.github.com/en/free-pro-team@latest/github/authenticating-to-github/creating-a-personal-access-token
    - name: Check out SPEC
      uses: actions/checkout@v2
      with:
        repository: PrincetonUniversity/SPEC
        path: SPEC
        token: ${{ secrets.SPEC_CHECKOUT }}
     
    - name: ls -l again
      run: |
        ls -l
        pwd

    - name: ls -l inside SPEC
      run: |
        cd SPEC
        pwd
        ls -l

    # For some reason, installing py_spec does not install the dependencies f90nml and h5py. Therefore I installed these manually above.
    #- name: Install py_spec
    #  run: |
    #    pip install -e SPEC/Utilities/pythontools
    #    python -c "import py_spec; print('success')"

    - name: Build SPEC.
      run: |
        cd SPEC
        # In the SPEC Makefile, we need to set BUILD_ENV:
<<<<<<< HEAD
        cat Makefile | sed 's/BUILD_ENV?=intel/BUILD_ENV?=gfortran_ubuntu/' > Makefile1
=======
        cat Makefile | sed 's/BUILD_ENV?=intel/BUILD_ENV=gfortran_ubuntu/' > Makefile1
>>>>>>> 3815f968
        cp Makefile1 Makefile
        head -n66 Makefile
        make -j

    - name: Add xspec to PATH.
      run: |
        cd SPEC
        ls -l
        echo "PATH=$PATH:/home/runner/work/simsopt/simsopt/SPEC" >> $GITHUB_ENV

    - name: Install f90wrap
      run: pip install git+https://github.com/jameskermode/f90wrap

    - name: ls in /usr/lib/x86_64-linux-gnu
      run: ls -l /usr/lib/x86_64-linux-gnu

    - name: Add to LD_LIBRARY_PATH so scalapack etc can be found
      run: echo "LD_LIBRARY_PATH=/usr/lib/x86_64-linux-gnu" >> $GITHUB_ENV

    - name: env after adding to LD_LIBRARY_PATH
      run: env

    - name: ls in VMEC2000/python 1
      run: ls -l VMEC2000/python

    - name: Configure VMEC2000 module
      run: |
        cd VMEC2000/python
        cp ubuntu.json cmake_config_file.json
        cat cmake_config_file.json

    - name: Build VMEC2000 module
      run: |
        cd VMEC2000/python
        python setup.py build_ext

    - name: Install VMEC2000 module
      run: |
        cd VMEC2000/python
        python setup.py install

    - name: ls in VMEC2000/python 2
      run: ls -l VMEC2000/python

    - name: Try importing vmec module
      run: python -c "print(dir()); import vmec; print(dir()); print(dir(vmec)); print('package:', vmec.__package__); print('spec:', vmec.__spec__); print('doc:', vmec.__doc__); print('file:', vmec.__file__); print('path:', vmec.__path__)"

    #- name: Install mpi4py
    #  run: |
    #    pip install mpi4py

    - name: Install simsopt package
      run: pip install -v .[MPI,SPEC]

    - name: Run mpi unit tests
      if: "contains(matrix.test-type, 'unit')"
      run: ./run_tests_mpi

    - name: Run serial unit tests
      if: "contains(matrix.test-type, 'unit')"
      run: |
        cd tests
        python3 -m unittest -v

    - name: Run integrated tests
      if: "contains(matrix.test-type, 'integrated')"
      run: |
        cd examples
        ./run_examples<|MERGE_RESOLUTION|>--- conflicted
+++ resolved
@@ -120,11 +120,7 @@
       run: |
         cd SPEC
         # In the SPEC Makefile, we need to set BUILD_ENV:
-<<<<<<< HEAD
-        cat Makefile | sed 's/BUILD_ENV?=intel/BUILD_ENV?=gfortran_ubuntu/' > Makefile1
-=======
         cat Makefile | sed 's/BUILD_ENV?=intel/BUILD_ENV=gfortran_ubuntu/' > Makefile1
->>>>>>> 3815f968
         cp Makefile1 Makefile
         head -n66 Makefile
         make -j
