--- conflicted
+++ resolved
@@ -219,12 +219,8 @@
         if-no-files-found: error
 
     - name: Upload coverage to Codecov
-<<<<<<< HEAD
-      # The next line prevents github from trying to upload to Codecov on forks of the repository, avoiding a permissions error
-      if: ${{ github.repository_owner == 'hiddenSymmetries' }}
-=======
-      if: contains(matrix.test-type, 'unit')
->>>>>>> 12df2535
+      # The last conditional on the next line prevents github from trying to upload to Codecov on forks of the repository, avoiding a permissions error
+      if: contains(matrix.test-type, 'unit') && github.repository_owner == 'hiddenSymmetries'
       uses: codecov/codecov-action@v1
       with:
         token: ${{ secrets.CODECOV_TOKEN }}
