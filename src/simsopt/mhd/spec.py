# coding: utf-8
# Copyright (c) HiddenSymmetries Development Team.
# Distributed under the terms of the LGPL License

"""
This module provides a class that handles the SPEC equilibrium code.
"""

import logging
import os.path

import numpy as np

spec_found = True
try:
    import py_spec
except ImportError as e:
    spec_found = False

pyoculus_found = True
try:
    import pyoculus
except ImportError as e:
    pyoculus_found = False

from .._core.optimizable import Optimizable
from .._core.util import ObjectiveFailure
from ..geo.surfacerzfourier import SurfaceRZFourier

logger = logging.getLogger(__name__)

def nested_lists_to_array(ll):
    """
    Convert a ragged list of lists to a 2D numpy array.  Any entries
    that are None are replaced by 0.

    This function is applied to the RBC and ZBS arrays in the input
    namelist.
    """
    mdim = len(ll)
    ndim = np.max([len(x) for x in ll])
    arr = np.zeros((mdim, ndim))
    for jm, l in enumerate(ll):
        for jn, x in enumerate(l):
            if x is not None:
                arr[jm, jn] = x
    return arr


class Spec(Optimizable):
    """
    This class represents the SPEC equilibrium code.

    Philosophy regarding mpol and ntor: The Spec object keeps track of
    mpol and ntor values that are independent of those for the
    boundary Surface object. If the Surface object has different
    mpol/ntor values, the Surface's rbc/zbs arrays are first copied,
    then truncated or expanded to fit the mpol/ntor values of the Spec
    object to before Spec is run. Therefore, you may sometimes need to
    manually change the mpol and ntor values for the Spec object.
    """
    def __init__(self, filename=None, exe='xspec'):
        """
        Constructor

        filename: SPEC input file to use to initialize parameters.
        exe: Path to the xspec executable.
        """

        if not spec_found:
            raise RuntimeError(
                "Using Spec requires py_spec package to be installed.")
            
        if filename is None:
            # Read default input file, which should be in the same
            # directory as this file:
            filename = os.path.join(os.path.dirname(__file__), 'defaults.sp')
            logger.info("Initializing a SPEC object from defaults in " \
                            + filename)
        else:
            logger.info("Initializing a SPEC object from file: " + filename)

        self.exe = exe
        self.nml = py_spec.SPECNamelist(filename)

        # Transfer the boundary shape from the namelist to a Surface object:
        nfp = self.nml['physicslist']['nfp']
        stellsym = bool(self.nml['physicslist']['istellsym'])
        
        # mpol = self.nml['physicslist']['mpol']
        # ntor = self.nml['physicslist']['ntor']
        # for m in range(mpol + 1):
        #     for n in range(-ntor, ntor + 1):
        #         self.boundary.set_rc(m, n) = self.nml['physicslist']['rbc'][m][n + ntor]
        #         self.boundary.set_zs(m, n) = self.nml['physicslist']['zbs'][m][n + ntor]
        
        # We can assume rbc and zbs are specified in the namelist.
        # f90nml returns rbc and zbs as a list of lists where the
        # inner lists do not necessarily all have the same
        # dimension. Hence we need to be careful when converting to
        # numpy arrays.
        rc = nested_lists_to_array(self.nml['physicslist']['rbc'])
        zs = nested_lists_to_array(self.nml['physicslist']['zbs'])

        rbc_first_n = self.nml['physicslist'].start_index['rbc'][0]
        rbc_last_n = rbc_first_n + rc.shape[1] - 1
        zbs_first_n = self.nml['physicslist'].start_index['zbs'][0]
        zbs_last_n = zbs_first_n + rc.shape[1] - 1
        ntor_boundary = np.max(np.abs(np.array(
            [rbc_first_n, rbc_last_n, zbs_first_n, zbs_last_n],
            dtype='i')))

        rbc_first_m = self.nml['physicslist'].start_index['rbc'][1]
        rbc_last_m = rbc_first_m + rc.shape[0] - 1
        zbs_first_m = self.nml['physicslist'].start_index['zbs'][1]
        zbs_last_m = zbs_first_m + rc.shape[0] - 1
        mpol_boundary = np.max((rbc_last_m, zbs_last_m))
        logger.debug('Input file has ntor_boundary={} mpol_boundary={}'.format(
            ntor_boundary, mpol_boundary))
        self.boundary = SurfaceRZFourier(nfp=nfp, stellsym=stellsym,
                                         mpol=mpol_boundary, ntor=ntor_boundary)
        
        # Transfer boundary shape data from the namelist to the surface object:
        for jm in range(rc.shape[0]):
            m = jm + self.nml['physicslist'].start_index['rbc'][1]
            for jn in range(rc.shape[1]):
                n = jn + self.nml['physicslist'].start_index['rbc'][0]
                self.boundary.set_rc(m, n, rc[jm, jn])
                
        for jm in range(zs.shape[0]):
            m = jm + self.nml['physicslist'].start_index['zbs'][1]
            for jn in range(zs.shape[1]):
                n = jn + self.nml['physicslist'].start_index['zbs'][0]
                self.boundary.set_zs(m, n, zs[jm, jn])

        # Done transferring boundary shape.

        # py_spec does not allow mpol / ntor to be changed if rbc or
        # zbs are not the expected dimensions. These next few lines
        # are a hack to avoid this issue, allowing us to have tests
        # that involve changing mpol/ntor.
        del self.nml['physicslist']['rbc']
        del self.nml['physicslist']['zbs']
        self.nml._rectify_namelist()
        
        self.depends_on = ["boundary"]
        self.need_to_run_code = True
        self.counter = 0

        # By default, all dofs owned by SPEC directly, as opposed to
        # dofs owned by the boundary surface object, are fixed.
        self.fixed = np.full(len(self.get_dofs()), True)
        self.names = ['phiedge', 'curtor']
        
    def get_dofs(self):
        return np.array([self.nml['physicslist']['phiedge'],
                         self.nml['physicslist']['curtor']])

    def set_dofs(self, x):
        self.need_to_run_code = True
        self.nml['physicslist']['phiedge'] = x[0]
        self.nml['physicslist']['curtor'] = x[1]

    def update_resolution(self, mpol, ntor):
        """ For convenience, to save ".nml" """
        logger.info('Calling update_resolution(mpol={}, ntor={})'.format(
            mpol, ntor))
        self.nml.update_resolution(mpol, ntor)
        
    def run(self):
        """
        Run SPEC, if needed.
        """
        if not self.need_to_run_code:
            logger.info("run() called but no need to re-run SPEC.")
            return
        logger.info("Preparing to run SPEC.")

        # nfp must be consistent between the surface and SPEC.
        # The surface's value trumps.
        self.nml['physicslist']['nfp'] = self.boundary.nfp

        # Convert boundary to RZFourier if needed:
        boundary_RZFourier = self.boundary.to_RZFourier()

        mpol = self.nml['physicslist']['mpol']
        ntor = self.nml['physicslist']['ntor']
        mpol_b = boundary_RZFourier.mpol
        ntor_b = boundary_RZFourier.ntor
        rc = np.zeros((mpol + 1, 2 * ntor + 1))
        zs = np.zeros((mpol + 1, 2 * ntor + 1))
        mpol_loop = np.min((mpol, mpol_b))
        ntor_loop = np.min((ntor, ntor_b))
        # Transfer boundary shape data from the surface object to SPEC:
        rc[:mpol_loop + 1, ntor - ntor_loop:ntor + ntor_loop + 1] \
            = boundary_RZFourier.rc[:mpol_loop + 1, ntor_b - ntor_loop:ntor_b + ntor_loop + 1]
        zs[:mpol_loop + 1, ntor - ntor_loop:ntor + ntor_loop + 1] \
            = boundary_RZFourier.zs[:mpol_loop + 1, ntor_b - ntor_loop:ntor_b + ntor_loop + 1]

        self.nml['physicslist']['rbc'] = rc.tolist()
        self.nml['physicslist']['zbs'] = zs.tolist()
        self.nml['physicslist'].start_index['rbc'] = [-ntor, 0]
        self.nml['physicslist'].start_index['zbs'] = [-ntor, 0]
        
        ## For now, set the coordinate axis equal to the m=0 modes of the boundary:
        #self.nml['physicslist']['rac'] = rc[0, ntor:].tolist()
        #self.nml['physicslist']['zas'] = zs[0, ntor:].tolist()

        # Set the coordinate axis using the lrzaxis=2 feature:
        self.nml['numericlist']['lrzaxis'] = 2
        # lrzaxis=2 only seems to work if the axis is not already set
        self.nml['physicslist']['rac'] = []
        self.nml['physicslist']['zas'] = []

        filename = 'spec{:05}.sp'.format(self.counter)
        logger.info("Running SPEC using filename " + filename)
        self.results = self.nml.run(spec_command=self.exe,
                                    filename=filename, force=True)
        if self.results is None:
            raise ObjectiveFailure("SPEC did not run successfully")
        
        logger.info("SPEC run complete.")
        self.counter += 1
        self.need_to_run_code = False

    def volume(self):
        """
        Return the volume inside the VMEC last closed flux surface.
        """
        self.run()
        return self.results.output.volume * self.results.input.physics.Nfp
        
    def iota(self):
        """
        Return the rotational transform in the middle of the volume.
        """
        self.run()
        return self.results.transform.fiota[1, 0]


class Residue(Optimizable):
    """
    Greene's residue, evaluated from a Spec equilibrum
    """
    def __init__(self, spec, pp, qq, vol=1, theta=0, s_guess=None, s_min=-1.0,
                 s_max=1.0, rtol=1e-9):
        """
        spec: a Spec object
        pp, qq: Numerator and denominator for the resonant iota = pp / qq
        vol: Index of the Spec volume to consider
        theta: Spec's theta coordinate at the periodic field line
        s_guess: Guess for the value of Spec's s coordinate at the periodic
                field line
        s_min, s_max: bounds on s for the search
        rtol: the relative tolerance of the integrator
        """
        if not spec_found:
            raise RuntimeError(
              "Residue requires py_spec package to be installed.")
        if not pyoculus_found:
            raise RuntimeError(
              "Residue requires pyoculus package to be installed.")
        
        self.spec = spec
        self.pp = pp
        self.qq = qq
        self.vol = vol
        self.theta = theta
        self.rtol = rtol
        if s_guess is None:
            self.s_guess = 0.0
        else:
            self.s_guess = s_guess
        self.s_min = s_min
        self.s_max = s_max
        self.depends_on = ['spec']
        self.need_to_run_code = True
        self.fixed_point = None

    def J(self):
        """
        Run Spec if needed, find the periodic field line, and return the residue
        """
        if self.need_to_run_code:
            self.spec.run()
            specb = pyoculus.problems.SPECBfield(self.spec.results, self.vol)
<<<<<<< HEAD
            fp = pyoculus.solvers.FixedPoint(
                specb, {'theta': self.theta},
                integrator_params={'rtol': self.rtol})
            self.fixed_point = fp.compute(
                self.s_guess, sbegin=self.s_min, send=self.s_max,
                pp=self.pp, qq=self.qq)
=======
            # Set nrestart=0 because otherwise the random guesses in
            # pyoculus can cause examples/tests to be
            # non-reproducible.
            fp = pyoculus.solvers.FixedPoint(specb, {'theta':self.theta, 'nrestart':0},
                                             integrator_params={'rtol':self.rtol})
            self.fixed_point = fp.compute(self.s_guess,
                                          sbegin=self.s_min,
                                          send=self.s_max,
                                          pp=self.pp, qq=self.qq)
>>>>>>> 6e42c2c6
            self.need_to_run_code = False

        if self.fixed_point is None:
            raise ObjectiveFailure("Residue calculation failed")
        
        return self.fixed_point.GreenesResidue
    
    def get_dofs(self):
        return np.array([])

    def set_dofs(self, x):
        self.need_to_run_code = True<|MERGE_RESOLUTION|>--- conflicted
+++ resolved
@@ -284,24 +284,13 @@
         if self.need_to_run_code:
             self.spec.run()
             specb = pyoculus.problems.SPECBfield(self.spec.results, self.vol)
-<<<<<<< HEAD
-            fp = pyoculus.solvers.FixedPoint(
-                specb, {'theta': self.theta},
-                integrator_params={'rtol': self.rtol})
-            self.fixed_point = fp.compute(
-                self.s_guess, sbegin=self.s_min, send=self.s_max,
-                pp=self.pp, qq=self.qq)
-=======
             # Set nrestart=0 because otherwise the random guesses in
             # pyoculus can cause examples/tests to be
             # non-reproducible.
             fp = pyoculus.solvers.FixedPoint(specb, {'theta':self.theta, 'nrestart':0},
                                              integrator_params={'rtol':self.rtol})
-            self.fixed_point = fp.compute(self.s_guess,
-                                          sbegin=self.s_min,
-                                          send=self.s_max,
-                                          pp=self.pp, qq=self.qq)
->>>>>>> 6e42c2c6
+            self.fixed_point = fp.compute(self.s_guess, sbegin=self.s_min,
+                                          send=self.s_max, pp=self.pp, qq=self.qq)
             self.need_to_run_code = False
 
         if self.fixed_point is None:
