import unittest
import numpy as np
import os
import logging
import shutil
from simsopt.mhd.spec import spec_found
if spec_found:
    from simsopt.mhd.spec import Spec
from simsopt.objectives.least_squares import LeastSquaresProblem
from simsopt.solve.serial import least_squares_serial_solve
from . import TEST_DIR

logger = logging.getLogger(__name__)
#logging.basicConfig(level=logging.DEBUG)

<<<<<<< HEAD
=======
# See if a spec executable can be found. If not, we will skip certain
# tests below.
exe = shutil.which('xspec')
if exe is None:
    print('Trying to find xspec')
    # Locations of xspec on Matt's laptop and the Github actions CI:
    try_exes = ['/Users/mattland/SPEC/xspec',
                '/home/runner/work/simsopt/simsopt/SPEC/xspec']
    for try_exe in try_exes:
        if os.path.isfile(try_exe):
            exe = try_exe
spec_found = (exe is not None)
logger.info("spec standalone executable: {}".format(exe))

>>>>>>> 946da80d

class SpecTests(unittest.TestCase):
    def test_init_defaults(self):
        """
        Just create a Spec instance using the standard constructor,
        and make sure we can read some of the attributes.
        """
        spec = Spec()
        self.assertEqual(spec.inputlist.nfp, 5)
        self.assertEqual(spec.inputlist.nvol, 1)
        self.assertTrue(spec.need_to_run_code)

<<<<<<< HEAD
=======
    def test_nested_lists_to_array(self):
        """
        Test the utility function used to convert the rbc and zbs data
        from f90nml to a 2D numpy array.
        """
        list_of_lists = [[42]]
        arr1 = nested_lists_to_array(list_of_lists)
        arr2 = np.array([[42]])
        np.testing.assert_allclose(arr1, arr2)

        list_of_lists = [[42], [1, 2, 3]]
        arr1 = nested_lists_to_array(list_of_lists)
        arr2 = np.array([[42, 0, 0],
                         [1, 2, 3]])
        np.testing.assert_allclose(arr1, arr2)

        list_of_lists = [[None, 42], [1, 2, 3]]
        arr1 = nested_lists_to_array(list_of_lists)
        arr2 = np.array([[0, 42, 0],
                         [1, 2, 3]])
        np.testing.assert_allclose(arr1, arr2)

        list_of_lists = [[42, 43, 44], [1, 2, 3]]
        arr1 = nested_lists_to_array(list_of_lists)
        arr2 = np.array([[42, 43, 44],
                         [1, 2, 3]])
        np.testing.assert_allclose(arr1, arr2)

        list_of_lists = [[42, 43, 44, 45], [1, 2, 3]]
        arr1 = nested_lists_to_array(list_of_lists)
        arr2 = np.array([[42, 43, 44, 45],
                         [1, 2, 3, 0]])
        np.testing.assert_allclose(arr1, arr2)

>>>>>>> 946da80d
    def test_init_from_file(self):
        """
        Try creating a Spec instance from a specified input file.
        """

        filename = os.path.join(TEST_DIR, '1DOF_Garabedian.sp')

        s = Spec(filename)
        self.assertEqual(s.inputlist.nfp, 5)
        self.assertEqual(s.inputlist.nvol, 1)
        self.assertTrue(s.need_to_run_code)

        places = 5

        # n = 0, m = 0:
        self.assertAlmostEqual(s.boundary.get_rc(0, 0), 1.0, places=places)
        self.assertAlmostEqual(s.boundary.get_zs(0, 0), 0.0, places=places)

        # n = 0, m = 1:
        self.assertAlmostEqual(s.boundary.get_rc(1, 0), 0.01, places=places)
        self.assertAlmostEqual(s.boundary.get_zs(1, 0), 0.01, places=places)

        # n = 1, m = 0:
        self.assertAlmostEqual(s.boundary.get_rc(0, 1), 0.1, places=places)
        self.assertAlmostEqual(s.boundary.get_zs(0, 1), 0.1, places=places)

<<<<<<< HEAD

    @unittest.skipIf(not spec_found, "SPEC python module not found")
=======
    @unittest.skipIf(not spec_found, "SPEC standalone executable not found")
>>>>>>> 946da80d
    def test_run(self):
        """
        Try running SPEC and reading in the output.
        """
        filename = os.path.join(TEST_DIR, '1DOF_Garabedian.sp')

        for new_mpol in [2, 3]:
            for new_ntor in [2, 3]:
                s = Spec(filename)
                print('new_mpol: {}, new_ntor: {}'.format(new_mpol, new_ntor))
                s.inputlist.mpol = new_mpol
                s.inputlist.ntor = new_ntor
                s.run()

                self.assertAlmostEqual(s.volume(), 0.001973920880217874, places=4)

                self.assertAlmostEqual(s.results.output.helicity, 0.435225, places=3)

                self.assertAlmostEqual(s.iota(), 0.544176, places=3)
<<<<<<< HEAD
    
    @unittest.skipIf(not spec_found, "SPEC python module not found")
=======

    @unittest.skipIf(not spec_found, "SPEC standalone executable not found")
>>>>>>> 946da80d
    def test_integrated_stellopt_scenarios_1dof(self):
        """
        This script implements the "1DOF_circularCrossSection_varyR0_targetVolume"
        example from
        https://github.com/landreman/stellopt_scenarios

        This optimization problem has one independent variable, representing
        the mean major radius. The problem also has one objective: the plasma
        volume. There is not actually any need to run an equilibrium code like
        SPEC since the objective function can be computed directly from the
        boundary shape. But this problem is a fast way to test the
        optimization infrastructure with SPEC.

        Details of the optimum and a plot of the objective function landscape
        can be found here:
        https://github.com/landreman/stellopt_scenarios/tree/master/1DOF_circularCrossSection_varyR0_targetVolume
        """
        for grad in [True, False]:
            # Start with a default surface.
            equil = Spec()
            surf = equil.boundary

            # Set the initial boundary shape. Here is one way to do it:
            surf.set('rc(0,0)', 1.0)
            # Here is another syntax that works:
            surf.set_rc(0, 1, 0.1)
            surf.set_zs(0, 1, 0.1)

            surf.set_rc(1, 0, 0.1)
            surf.set_zs(1, 0, 0.1)

            surf.set_rc(1, 1, 0)
            surf.set_zs(1, 1, 0)

            # SPEC parameters are all fixed by default, while surface
            # parameters are all non-fixed by default. You can choose
            # which parameters are optimized by setting their 'fixed'
            # attributes.
            surf.all_fixed()
            surf.set_fixed('rc(0,0)', False)

            # Turn off Poincare plots and use low resolution, for speed:
<<<<<<< HEAD
            equil.inputlist.nptrj[0] = 0
            equil.inputlist.lrad[0] = 2
            
=======
            equil.nml['diagnosticslist']['nPtrj'] = 0
            equil.nml['physicslist']['lrad'] = [2]

>>>>>>> 946da80d
            # Each Target is then equipped with a shift and weight, to become a
            # term in a least-squares objective function
            desired_volume = 0.15
            term1 = (equil.volume, desired_volume, 1)

            # A list of terms are combined to form a nonlinear-least-squares
            # problem.
            prob = LeastSquaresProblem([term1])

            # Check that the problem was set up correctly:
            self.assertEqual(len(prob.dofs.names), 1)
            self.assertEqual(prob.dofs.names[0][:7], 'rc(0,0)')
            np.testing.assert_allclose(prob.x, [1.0])
            self.assertEqual(prob.dofs.all_owners, [equil, surf])
            self.assertEqual(prob.dofs.dof_owners, [surf])

            # Solve the minimization problem:
            least_squares_serial_solve(prob, grad=grad)

            self.assertAlmostEqual(surf.get_rc(0, 0), 0.7599088773175, places=5)
            self.assertAlmostEqual(equil.volume(), 0.15, places=6)
            self.assertAlmostEqual(surf.volume(), 0.15, places=6)
            self.assertLess(np.abs(prob.objective()), 1.0e-15)
<<<<<<< HEAD
    
    @unittest.skipIf(not spec_found, "SPEC python module not found")
=======

    @unittest.skipIf(not spec_found, "SPEC standalone executable not found")
>>>>>>> 946da80d
    def test_integrated_stellopt_scenarios_1dof_Garabedian(self):
        """
        This script implements the "1DOF_circularCrossSection_varyAxis_targetIota"
        example from
        https://github.com/landreman/stellopt_scenarios

        This example demonstrates optimizing a surface shape using the
        Garabedian representation instead of VMEC's RBC/ZBS representation.
        This optimization problem has one independent variable, the Garabedian
        Delta_{m=1, n=-1} coefficient, representing the helical excursion of
        the magnetic axis. The objective function is (iota - iota_target)^2,
        where iota is measured on the magnetic axis.

        Details of the optimum and a plot of the objective function landscape
        can be found here:
        https://github.com/landreman/stellopt_scenarios/tree/master/1DOF_circularCrossSection_varyAxis_targetIota
        """
        filename = os.path.join(TEST_DIR, '1DOF_Garabedian.sp')

        for mpol_ntor in [2, 4]:
            # Start with a default surface.
            equil = Spec(filename)
            equil.inputlist.mpol = mpol_ntor
            equil.inputlist.ntor = mpol_ntor

            # We will optimize in the space of Garabedian coefficients
            # rather than RBC/ZBS coefficients. To do this, we convert the
            # boundary to the Garabedian representation:
            surf = equil.boundary.to_Garabedian()
            equil.boundary = surf

            # SPEC parameters are all fixed by default, while surface
            # parameters are all non-fixed by default. You can choose
            # which parameters are optimized by setting their 'fixed'
            # attributes.
            surf.all_fixed()
            surf.set_fixed('Delta(1,-1)', False)

            # Use low resolution, for speed:
<<<<<<< HEAD
            equil.inputlist.lrad[0] = 4
            equil.inputlist.nppts = 100
            
=======
            equil.nml['physicslist']['lrad'] = [4]
            equil.nml['diagnosticslist']['nppts'] = 100

>>>>>>> 946da80d
            # Each Target is then equipped with a shift and weight, to become a
            # term in a least-squares objective function
            desired_iota = 0.41  # Sign was + for VMEC
            prob = LeastSquaresProblem([(equil.iota, desired_iota, 1)])

            # Check that the problem was set up correctly:
            self.assertEqual(len(prob.dofs.names), 1)
            self.assertEqual(prob.dofs.names[0][:11], 'Delta(1,-1)')
            np.testing.assert_allclose(prob.x, [0.1])
            self.assertEqual(prob.dofs.all_owners, [equil, surf])
            self.assertEqual(prob.dofs.dof_owners, [surf])

            # Solve the minimization problem:
            least_squares_serial_solve(prob)

            self.assertAlmostEqual(surf.get_Delta(1, -1), 0.08575, places=4)
            self.assertAlmostEqual(equil.iota(), desired_iota, places=5)
            self.assertLess(np.abs(prob.objective()), 1.0e-15)
<<<<<<< HEAD
    
    @unittest.skipIf(not spec_found, "SPEC python module not found")
=======

    @unittest.skipIf(not spec_found, "SPEC standalone executable not found")
>>>>>>> 946da80d
    def test_integrated_stellopt_scenarios_2dof(self):
        """
        This script implements the "2DOF_vmecOnly_targetIotaAndVolume" example from
        https://github.com/landreman/stellopt_scenarios

        This optimization problem has two independent variables, representing
        the helical shape of the magnetic axis. The problem also has two
        objectives: the plasma volume and the rotational transform on the
        magnetic axis.

        The resolution in this example (i.e. ns, mpol, and ntor) is somewhat
        lower than in the stellopt_scenarios version of the example, just so
        this example runs fast.

        Details of the optimum and a plot of the objective function landscape
        can be found here:
        https://github.com/landreman/stellopt_scenarios/tree/master/2DOF_vmecOnly_targetIotaAndVolume
        """
        filename = os.path.join(TEST_DIR, '2DOF_targetIotaAndVolume.sp')

        # Initialize SPEC from an input file
        equil = Spec(filename)
        surf = equil.boundary

        # VMEC parameters are all fixed by default, while surface parameters are all non-fixed by default.
        # You can choose which parameters are optimized by setting their 'fixed' attributes.
        surf.all_fixed()
        surf.set_fixed('rc(1,1)', False)
        surf.set_fixed('zs(1,1)', False)

        # Each Target is then equipped with a shift and weight, to become a
        # term in a least-squares objective function.  A list of terms are
        # combined to form a nonlinear-least-squares problem.
        desired_volume = 0.15
        volume_weight = 1
        term1 = (equil.volume, desired_volume, volume_weight)

        desired_iota = -0.41
        iota_weight = 1
        term2 = (equil.iota, desired_iota, iota_weight)

        prob = LeastSquaresProblem([term1, term2])

        # Solve the minimization problem:
        least_squares_serial_solve(prob)

        # The tests here are based on values from the VMEC version in
        # https://github.com/landreman/stellopt_scenarios/tree/master/2DOF_vmecOnly_targetIotaAndVolume
        # Due to this and the fact that we don't yet have iota on axis from SPEC, the tolerances are wide.
        """
        assert np.abs(surf.get_rc(1, 1) - 0.0313066948) < 0.001
        assert np.abs(surf.get_zs(1, 1) - (-0.031232391)) < 0.001
        assert np.abs(equil.volume() - 0.178091) < 0.001
        assert np.abs(surf.volume()  - 0.178091) < 0.001
        assert np.abs(equil.iota() - (-0.4114567)) < 0.001
        assert (prob.objective() - 7.912501330E-04) < 0.2e-4
        """
        self.assertAlmostEqual(surf.get_rc(1, 1), 0.0313066948, places=3)
        self.assertAlmostEqual(surf.get_zs(1, 1), -0.031232391, places=3)
        self.assertAlmostEqual(equil.volume(), 0.178091, places=3)
        self.assertAlmostEqual(surf.volume(), 0.178091, places=3)
        self.assertAlmostEqual(equil.iota(), -0.4114567, places=3)
        self.assertAlmostEqual(prob.objective(), 7.912501330E-04, places=3)


if __name__ == "__main__":
    unittest.main()<|MERGE_RESOLUTION|>--- conflicted
+++ resolved
@@ -13,23 +13,6 @@
 logger = logging.getLogger(__name__)
 #logging.basicConfig(level=logging.DEBUG)
 
-<<<<<<< HEAD
-=======
-# See if a spec executable can be found. If not, we will skip certain
-# tests below.
-exe = shutil.which('xspec')
-if exe is None:
-    print('Trying to find xspec')
-    # Locations of xspec on Matt's laptop and the Github actions CI:
-    try_exes = ['/Users/mattland/SPEC/xspec',
-                '/home/runner/work/simsopt/simsopt/SPEC/xspec']
-    for try_exe in try_exes:
-        if os.path.isfile(try_exe):
-            exe = try_exe
-spec_found = (exe is not None)
-logger.info("spec standalone executable: {}".format(exe))
-
->>>>>>> 946da80d
 
 class SpecTests(unittest.TestCase):
     def test_init_defaults(self):
@@ -42,43 +25,6 @@
         self.assertEqual(spec.inputlist.nvol, 1)
         self.assertTrue(spec.need_to_run_code)
 
-<<<<<<< HEAD
-=======
-    def test_nested_lists_to_array(self):
-        """
-        Test the utility function used to convert the rbc and zbs data
-        from f90nml to a 2D numpy array.
-        """
-        list_of_lists = [[42]]
-        arr1 = nested_lists_to_array(list_of_lists)
-        arr2 = np.array([[42]])
-        np.testing.assert_allclose(arr1, arr2)
-
-        list_of_lists = [[42], [1, 2, 3]]
-        arr1 = nested_lists_to_array(list_of_lists)
-        arr2 = np.array([[42, 0, 0],
-                         [1, 2, 3]])
-        np.testing.assert_allclose(arr1, arr2)
-
-        list_of_lists = [[None, 42], [1, 2, 3]]
-        arr1 = nested_lists_to_array(list_of_lists)
-        arr2 = np.array([[0, 42, 0],
-                         [1, 2, 3]])
-        np.testing.assert_allclose(arr1, arr2)
-
-        list_of_lists = [[42, 43, 44], [1, 2, 3]]
-        arr1 = nested_lists_to_array(list_of_lists)
-        arr2 = np.array([[42, 43, 44],
-                         [1, 2, 3]])
-        np.testing.assert_allclose(arr1, arr2)
-
-        list_of_lists = [[42, 43, 44, 45], [1, 2, 3]]
-        arr1 = nested_lists_to_array(list_of_lists)
-        arr2 = np.array([[42, 43, 44, 45],
-                         [1, 2, 3, 0]])
-        np.testing.assert_allclose(arr1, arr2)
-
->>>>>>> 946da80d
     def test_init_from_file(self):
         """
         Try creating a Spec instance from a specified input file.
@@ -105,12 +51,8 @@
         self.assertAlmostEqual(s.boundary.get_rc(0, 1), 0.1, places=places)
         self.assertAlmostEqual(s.boundary.get_zs(0, 1), 0.1, places=places)
 
-<<<<<<< HEAD
-
-    @unittest.skipIf(not spec_found, "SPEC python module not found")
-=======
-    @unittest.skipIf(not spec_found, "SPEC standalone executable not found")
->>>>>>> 946da80d
+
+    @unittest.skipIf(not spec_found, "SPEC python module not found")
     def test_run(self):
         """
         Try running SPEC and reading in the output.
@@ -130,13 +72,8 @@
                 self.assertAlmostEqual(s.results.output.helicity, 0.435225, places=3)
 
                 self.assertAlmostEqual(s.iota(), 0.544176, places=3)
-<<<<<<< HEAD
     
     @unittest.skipIf(not spec_found, "SPEC python module not found")
-=======
-
-    @unittest.skipIf(not spec_found, "SPEC standalone executable not found")
->>>>>>> 946da80d
     def test_integrated_stellopt_scenarios_1dof(self):
         """
         This script implements the "1DOF_circularCrossSection_varyR0_targetVolume"
@@ -179,15 +116,9 @@
             surf.set_fixed('rc(0,0)', False)
 
             # Turn off Poincare plots and use low resolution, for speed:
-<<<<<<< HEAD
             equil.inputlist.nptrj[0] = 0
             equil.inputlist.lrad[0] = 2
             
-=======
-            equil.nml['diagnosticslist']['nPtrj'] = 0
-            equil.nml['physicslist']['lrad'] = [2]
-
->>>>>>> 946da80d
             # Each Target is then equipped with a shift and weight, to become a
             # term in a least-squares objective function
             desired_volume = 0.15
@@ -211,13 +142,8 @@
             self.assertAlmostEqual(equil.volume(), 0.15, places=6)
             self.assertAlmostEqual(surf.volume(), 0.15, places=6)
             self.assertLess(np.abs(prob.objective()), 1.0e-15)
-<<<<<<< HEAD
     
     @unittest.skipIf(not spec_found, "SPEC python module not found")
-=======
-
-    @unittest.skipIf(not spec_found, "SPEC standalone executable not found")
->>>>>>> 946da80d
     def test_integrated_stellopt_scenarios_1dof_Garabedian(self):
         """
         This script implements the "1DOF_circularCrossSection_varyAxis_targetIota"
@@ -257,15 +183,9 @@
             surf.set_fixed('Delta(1,-1)', False)
 
             # Use low resolution, for speed:
-<<<<<<< HEAD
             equil.inputlist.lrad[0] = 4
             equil.inputlist.nppts = 100
             
-=======
-            equil.nml['physicslist']['lrad'] = [4]
-            equil.nml['diagnosticslist']['nppts'] = 100
-
->>>>>>> 946da80d
             # Each Target is then equipped with a shift and weight, to become a
             # term in a least-squares objective function
             desired_iota = 0.41  # Sign was + for VMEC
@@ -284,13 +204,8 @@
             self.assertAlmostEqual(surf.get_Delta(1, -1), 0.08575, places=4)
             self.assertAlmostEqual(equil.iota(), desired_iota, places=5)
             self.assertLess(np.abs(prob.objective()), 1.0e-15)
-<<<<<<< HEAD
     
     @unittest.skipIf(not spec_found, "SPEC python module not found")
-=======
-
-    @unittest.skipIf(not spec_found, "SPEC standalone executable not found")
->>>>>>> 946da80d
     def test_integrated_stellopt_scenarios_2dof(self):
         """
         This script implements the "2DOF_vmecOnly_targetIotaAndVolume" example from
